#!/usr/bin/env python
# -*- coding: UTF-8 -*-

from os import remove
import copy
import logging
import os.path as op
<<<<<<< HEAD
=======
import re
>>>>>>> ae7c0eff
import sys

from os import remove

from functools import partial
from typing import Optional, List, Tuple, Union

import numpy as np
import matplotlib as mpl
import seaborn as sns

mpl.use("Agg")

import matplotlib.pyplot as plt
import matplotlib.ticker as ticker

from brewer2mpl import get_map
from matplotlib import cm, rc, rcParams
from matplotlib.colors import Colormap
from matplotlib.patches import (
    Rectangle,
    Polygon,
    CirclePolygon,
    Ellipse,
    PathPatch,
    FancyArrow,
    FancyArrowPatch,
    FancyBboxPatch,
)

from ..apps.base import datadir, glob, logger, sample_N, which
from ..formats.base import LineFile
from ..utils.cbook import human_size

Extent = Tuple[float, float, float, float]

CHARS = {
    "&": r"\&",
    "%": r"\%",
    "$": r"\$",
    "#": r"\#",
    "_": r"\_",
    "{": r"\{",
    "}": r"\}",
}

GRAPHIC_FORMATS = (
    "emf",
    "eps",
    "pdf",
    "png",
    "ps",
    "raw",
    "rgba",
    "svg",
    "svgz",
)


def is_tex_available() -> bool:
    """Check if latex command is available"""
    return bool(which("latex")) and bool(which("lp"))


class ImageOptions(object):
    def __init__(self, opts):
        self.w, self.h = [int(x) for x in opts.figsize.split("x")]
        self.dpi = opts.dpi
        self.format = opts.format
        self.cmap = mpl.colormaps[opts.cmap]
        self.seed = opts.seed
        self.usetex = is_tex_available() and not opts.notex
        self.opts = opts

    def __str__(self):
        return "({0}px x {1}px)".format(self.dpi * self.w, self.dpi * self.h)

    @property
    def diverge(self):
        colors = get_map(self.opts.diverge, "diverging", 5).mpl_colors
        return colors[0], colors[-1]


class TextHandler(object):
    def __init__(self, fig, usetex: bool = True):
        self.heights = []
        try:
            self.build_height_array(fig, usetex=usetex)
        except ValueError as e:
            logger.debug(
                "Failed to init heights (error: %s). Variable label sizes skipped.", e
            )

    @classmethod
    def get_text_width_height(cls, fig, txt="chr01", size=12, usetex: bool = True):
        tp = mpl.textpath.TextPath((0, 0), txt, size=size, usetex=usetex)
        bb = tp.get_extents()
        xmin, ymin = fig.transFigure.inverted().transform((bb.xmin, bb.ymin))
        xmax, ymax = fig.transFigure.inverted().transform((bb.xmax, bb.ymax))
        return xmax - xmin, ymax - ymin

    def build_height_array(self, fig, start=1, stop=36, usetex: bool = True):
        for i in range(start, stop + 1):
            w, h = TextHandler.get_text_width_height(fig, size=i, usetex=usetex)
            self.heights.append((h, i))

    def select_fontsize(self, height, minsize=1, maxsize=12):
        if not self.heights:
            return maxsize if height > 0.01 else minsize

        from bisect import bisect_left

        i = bisect_left(self.heights, (height,))
        size = self.heights[i - 1][1] if i else minsize
        size = min(size, maxsize)
        return size


class AbstractLayout(LineFile):
    """
    Simple csv layout file for complex plotting settings. Typically, each line
    represents a subplot, a track or a panel.
    """

    def __init__(self, filename):
        super().__init__(filename)

    def assign_array(self, attrib, array):
        assert len(array) == len(self)
        for x, c in zip(self, array):
            if not getattr(x, attrib):
                setattr(x, attrib, c)

    def assign_colors(self, seed: Optional[int] = None):
        number = len(self)
        palette = set2_n if number <= 8 else set3_n
        # Restrict palette numbers between [3, 12]
        palette_number = max(3, min(number, 12))
        colorset = palette(palette_number)
        colorset = sample_N(colorset, number, seed=seed)
        self.assign_array("color", colorset)

    def assign_markers(self, seed: Optional[int] = None):
        markerset = sample_N(mpl.lines.Line2D.filled_markers, len(self), seed=seed)
        self.assign_array("marker", markerset)

    def __str__(self):
        return "\n".join(str(x) for x in self)


def adjust_extent(extent: Extent, root_extent: Extent) -> Extent:
    """
    Adjust the extent of the root axes.
    """
    rx, ry, rw, rh = root_extent
    ex, ey, ew, eh = extent
    return rx + ex * rw, ry + ey * rh, ew * rw, eh * rh


def linear_blend(from_color, to_color, fraction=0.5):
    """Interpolate a new color between two colors.

    https://github.com/PimpTrizkit/PJs/wiki/12.-Shade,-Blend-and-Convert-a-Web-Color-(pSBC.js)

    Args:
        from_color (matplotlib color): starting color
        to_color (matplotlib color): ending color
        fraction (float, optional): Range is 0 (closer to starting color) to 1
        (closer to ending color). Defaults to 0.5.
    """
    from matplotlib.colors import to_rgb

    def lerp(v0, v1, t):
        # Precise method, which guarantees v = v1 when t = 1
        return (1 - t) * v0 + t * v1

    r1, g1, b1 = to_rgb(from_color)
    r2, g2, b2 = to_rgb(to_color)
    return lerp(r1, r2, fraction), lerp(g1, g2, fraction), lerp(b1, b2, fraction)


def linear_shade(from_color, fraction=0.5):
    """Interpolate a lighter or darker color.

    https://github.com/PimpTrizkit/PJs/wiki/12.-Shade,-Blend-and-Convert-a-Web-Color-(pSBC.js)

    Args:
        from_color (matplotlib color): starting color
        fraction (float, optional): Range is -1 (darker) to 1 (lighter). Defaults to 0.5.
    """
    assert -1 <= fraction <= 1, "Fraction must be between -1 and 1"
    if fraction < 0:
        return linear_blend("k", from_color, 1 + fraction)
    return linear_blend(from_color, "w", fraction)


def load_image(filename: str) -> np.ndarray:
    """
    Load an image file and return as numpy array.
    """
    img = plt.imread(filename)
    if len(img.shape) == 2:  # Gray-scale image, convert to RGB
        # http://www.socouldanyone.com/2013/03/converting-grayscale-to-rgb-with-numpy.html
        h, w = img.shape
        ret = np.empty((h, w, 3), dtype=np.uint8)
        ret[:, :, 2] = ret[:, :, 1] = ret[:, :, 0] = img
        img = ret
    else:
        h, w, _ = img.shape
    logger.debug("Image `%s` loaded (%dpx x %dpx).", filename, w, h)
    return img


def latex(s):
    """Latex doesn't work well with certain characters, like '_', in plain text.
    These characters would be interpreted as control characters, so we sanitize
    these strings.

    Args:
        s (str): Input string

    Returns:
        str: Output string sanitized
    """
    return "".join([CHARS.get(char, char) for char in s])


def shorten(s, maxchar=20, mid="..."):
    if len(s) <= maxchar or len(mid) >= maxchar:
        return s
    pad = (maxchar - len(mid)) // 2
    right_pad = maxchar - len(mid) - pad
    return s[:pad] + mid + s[-right_pad:]


def set1_n(number=9):
    return get_map("Set1", "qualitative", number).hex_colors


def set2_n(number=8):
    # Get Set2 from ColorBrewer, a set of colors deemed colorblind-safe and
    # pleasant to look at by Drs. Cynthia Brewer and Mark Harrower of Pennsylvania
    # State University. These colors look lovely together, and are less
    # saturated than those colors in Set1.
    return get_map("Set2", "qualitative", number).hex_colors


def set3_n(number=12):
    return get_map("Set3", "qualitative", number).hex_colors


def paired_n(number=12):
    """See also: https://colorbrewer2.org/#type=qualitative&scheme=Paired&n=12"""
    return get_map("Paired", "qualitative", number).hex_colors


set1, set2, set3, paired = set1_n(), set2_n(), set3_n(), paired_n()


def prettyplot():
    reds = copy.copy(mpl.cm.Reds)
    reds.set_bad("white")
    reds.set_under("white")

    blues_r = copy.copy(mpl.cm.Blues_r)
    blues_r.set_bad("white")
    blues_r.set_under("white")

    # Need to 'reverse' red to blue so that blue=cold=small numbers,
    # and red=hot=large numbers with '_r' suffix
    blue_red = get_map("RdBu", "diverging", 11, reverse=True).mpl_colormap
    green_purple = get_map("PRGn", "diverging", 11).mpl_colormap
    red_purple = get_map("RdPu", "sequential", 9).mpl_colormap

    return blues_r, reds, blue_red, green_purple, red_purple


blues_r, reds, blue_red, green_purple, red_purple = prettyplot()


def normalize_axes(*axes):
    """
    Normalize the axes to have the same scale.
    """
    for ax in axes:
        ax.set_xlim(0, 1)
        ax.set_ylim(0, 1)
        ax.set_axis_off()


def panel_labels(ax, labels, size: int = 16):
    """
    Add panel labels (A, B, ...) to a figure.
    """
    for xx, yy, panel_label in labels:
        if rcParams["text.usetex"]:
            panel_label = r"$\textbf{{{0}}}$".format(panel_label)
        ax.text(xx, yy, panel_label, size=size, ha="center", va="center")


def update_figname(figname: str, format: str) -> str:
    """Update the name of a figure to include the format.

    Args:
        figname (str): Path to the figure
        format (str): Figure format, must be one of GRAPHIC_FORMATS

    Returns:
        str: New file path
    """
    _, ext = op.splitext(figname)
    if ext.strip(".") in GRAPHIC_FORMATS:  # User suffix has precedence
        return figname
    # When the user has not supplied a format in the filename, use the requested format
    assert format in GRAPHIC_FORMATS, "Invalid format"
    return figname + "." + format


def update_figname(figname: str, format: str) -> str:
    """Update the name of a figure to include the format.

    Args:
        figname (str): Path to the figure
        format (str): Figure format, must be one of GRAPHIC_FORMATS

    Returns:
        str: New file path
    """
    _, ext = op.splitext(figname)
    if ext.strip(".") in GRAPHIC_FORMATS:  # User suffix has precedence
        return figname
    # When the user has not supplied a format in the filename, use the requested format
    assert format in GRAPHIC_FORMATS, "Invalid format"
    return figname + "." + format


def savefig(figname, dpi=150, iopts=None, cleanup=True, transparent=False):
    try:
        format = figname.rsplit(".", 1)[-1].lower()
    except:
        format = "pdf"
    try:
<<<<<<< HEAD
        logging.debug(f"Matplotlib backend is: {mpl.get_backend()}")
        logging.debug(f"Attempting save as: {figname}")
        plt.savefig(figname, dpi=dpi, format=format, transparent=transparent)
=======
        logger.debug("Matplotlib backend is: %s", mpl.get_backend())
        plt.savefig(figname, dpi=dpi, format=format)
>>>>>>> ae7c0eff
    except Exception as e:
        logger.error("savefig failed with message:\n%s", e)
        logger.info("Try running again with --notex option to disable latex.")
        if op.exists(figname):
            if op.getsize(figname) < 1000:
                logger.debug("Cleaning up empty file: %s", figname)
                remove(figname)
        sys.exit(1)

    msg = f"Figure saved to `{figname}`"
    if iopts:
        msg += f" {iopts}"
    logger.debug(msg)

    if cleanup:
        plt.rcdefaults()


# human readable size (Kb, Mb, Gb)
def human_readable(x: Union[str, int], _, base=False):
    x = str(int(x))
    if x.endswith("000000000"):
        x = x[:-9] + "G"
    elif x.endswith("000000"):
        x = x[:-6] + "M"
    elif x.endswith("000"):
        x = x[:-3] + "K"
    if base and x[-1] in "MKG":
        x += "b"
    return x


human_readable_base = partial(human_readable, base=True)
human_formatter = ticker.FuncFormatter(human_readable)
human_base_formatter = ticker.FuncFormatter(human_readable_base)
mb_formatter = ticker.FuncFormatter(lambda x, pos: "{0}M".format(int(x / 1000000)))
mb_float_formatter = ticker.FuncFormatter(
    lambda x, pos: "{0:.1f}M".format(x / 1000000.0)
)
kb_formatter = ticker.FuncFormatter(lambda x, pos: "{0}K".format(int(x / 1000)))


def set_human_axis(ax, formatter=human_formatter):
    ax.xaxis.set_major_formatter(formatter)
    ax.yaxis.set_major_formatter(formatter)


set_human_base_axis = partial(set_human_axis, formatter=human_base_formatter)


def set_helvetica_axis(ax):
    xtick_locs = ax.get_xticks().tolist()
    ytick_locs = ax.get_yticks().tolist()
    # If we dont do the following, we have
    # UserWarning: FixedFormatter should only be used together with FixedLocator
    ax.xaxis.set_major_locator(mpl.ticker.FixedLocator(xtick_locs))
    ax.yaxis.set_major_locator(mpl.ticker.FixedLocator(ytick_locs))
    ax.set_xticklabels([int(x) for x in xtick_locs], family="Helvetica")
    ax.set_yticklabels([int(x) for x in ytick_locs], family="Helvetica")


available_fonts = [op.basename(x) for x in glob(datadir + "/*.ttf")]


def fontprop(ax, name, size=12):
    assert name in available_fonts, "Font must be one of {0}.".format(available_fonts)

    import matplotlib.font_manager as fm

    fname = op.join(datadir, name)
    prop = fm.FontProperties(fname=fname, size=size)

    logger.debug("Set font to `%s` (`%s`)", name, prop.get_file())
    for text in ax.texts:
        text.set_fontproperties(prop)

    return prop


def markup(s: str):
    """
    Change the string to latex format, and italicize the text between *.
    """
    if not rcParams["text.usetex"]:
        return s
    if "$" in s:
        return s
    s = latex(s)
    s = re.sub(r"\*(.*)\*", r"\\textit{\1}", s)
    return s


def append_percentage(s):
    # The percent symbol needs escaping in latex
    if rcParams["text.usetex"]:
        return s + r"$\%$"
    else:
        return s + "%"


def setup_theme(
    context="notebook",
    style="darkgrid",
    palette="deep",
    font="Helvetica",
    usetex: bool = True,
):
    try:
        extra_rc = {
            "lines.linewidth": 1,
            "lines.markeredgewidth": 1,
            "patch.edgecolor": "k",
        }
        sns.set_theme(context=context, style=style, palette=palette, rc=extra_rc)
    except (ImportError, SyntaxError):
        pass

    if usetex:
        rc("text", usetex=True)
    else:
        logger.info("Set text.usetex=%s. Font styles may be inconsistent.", usetex)
        rc("text", usetex=False)

    if font == "Helvetica":
        rc("font", **{"family": "sans-serif", "sans-serif": ["Helvetica"]})
    elif font == "Palatino":
        rc("font", **{"family": "serif", "serif": ["Palatino"]})
    elif font == "Schoolbook":
        rc("font", **{"family": "serif", "serif": ["Century Schoolbook L"]})


def asciiaxis(x, digit=1):
    if isinstance(x, int):
        x = str(x)
    elif isinstance(x, float):
        x = "{0:.{1}f}".format(x, digit)
    elif isinstance(x, np.int64):
        x = str(x)
    elif isinstance(x, np.ndarray):
        assert len(x) == 2
        x = str(x).replace("]", ")")  # upper bound not inclusive

    return x


def asciiplot(x, y, digit=1, width=50, title=None, char="="):
    """
    Print out a horizontal plot using ASCII chars.
    width is the textwidth (height) of the plot.
    """
    ax = np.array(x)
    ay = np.array(y)

    if title:
        print("[bold white]".format(title), file=sys.stderr)

    az = ay * width // ay.max()
    tx = [asciiaxis(x, digit=digit) for x in ax]
    rjust = max([len(x) for x in tx]) + 1

    for x, y, z in zip(tx, ay, az):
        x = x.rjust(rjust)
        y = y or ""
        z = "[green]{}".format(char * z)
        print("{} | {} {}".format(x, z, y), file=sys.stderr)


def print_colors(palette, outfile="Palette.png"):
    """
    print color palette (a tuple) to a PNG file for quick check
    """
    fig = plt.figure()
    ax = fig.add_subplot(111)

    xmax = 20 * (len(palette) + 1)
    x1s = np.arange(0, xmax, 20)
    xintervals = [10] * len(palette)
    xx = zip(x1s, xintervals)
    ax.broken_barh(xx, (5, 10), facecolors=palette)

    ax.set_ylim(0, 20)
    ax.set_xlim(0, xmax)
    ax.set_axis_off()

    savefig(outfile)


def plot_heatmap(
    ax,
    M: np.ndarray,
    breaks: List[int],
    groups: List[Tuple[int, int, List[Tuple[int, str]], str]] = [],
    plot_breaks: bool = False,
    cmap: Optional[Union[str, Colormap]] = None,
    binsize: Optional[int] = None,
):
    """Plot heatmap illustrating the contact probabilities in Hi-C data.

    Args:
        ax (pyplot.axes): Matplotlib axis
        M (np.array): 2D numpy-array
        breaks (List[int]): Positions of chromosome starts. Can be None.
        iopts (OptionParser options): Graphical options passed in from commandline
        groups (List, optional): [(start, end, [(position, seqid)], color)]. Defaults to [].
        plot_breaks (bool): Whether to plot white breaks. Defaults to False.
        cmap (str | Colormap, optional): Colormap. Defaults to None, which uses cubehelix.
        binsize (int, optional): Resolution of the heatmap.
    """
    cmap = cmap or sns.cubehelix_palette(rot=0.5, as_cmap=True)
    ax.imshow(M, cmap=cmap, interpolation="none")
    _, xmax = ax.get_xlim()
    xlim = (0, xmax)
    if plot_breaks:
        for b in breaks[:-1]:
            ax.plot([b, b], xlim, "w-")
            ax.plot(xlim, [b, b], "w-")

    def simplify_seqid(seqid):
        seqid = seqid.replace("_", "")
        if seqid[:3].lower() == "chr":
            seqid = seqid[3:]
        return seqid.lstrip("0")

    for start, end, position_seqids, color in groups:
        # Plot a square
        ax.plot([start, start], [start, end], "-", color=color)
        ax.plot([start, end], [start, start], "-", color=color)
        ax.plot([start, end], [end, end], "-", color=color)
        ax.plot([end, end], [start, end], "-", color=color)
        for position, seqid in position_seqids:
            seqid = simplify_seqid(seqid)
            ax.text(position, end, seqid, ha="center", va="top")

    ax.set_xlim(xlim)
    ax.set_ylim((xlim[1], xlim[0]))  # Flip the y-axis so the origin is at the top
    ax.set_xticklabels(ax.get_xticks(), family="Helvetica", color="gray")
    ax.set_yticklabels(ax.get_yticks(), family="Helvetica", color="gray", rotation=90)
    ax.tick_params(left=True, bottom=True, labelleft=True, labelbottom=True)
    if binsize is not None:
        formatter = ticker.FuncFormatter(
            lambda x, pos: human_readable(int(x) * binsize, pos, base=True)
        )
        ax.xaxis.set_major_formatter(formatter)
        ax.yaxis.set_major_formatter(formatter)
        title = f"Resolution = {human_size(binsize, precision=0)} per bin"
        ax.set_xlabel(title)


def discrete_rainbow(N=7, cmap=cm.Set1, usepreset=True, shuffle=False, plot=False):
    """
    Return a discrete colormap and the set of colors.

    modified from
    <http://www.scipy.org/Cookbook/Matplotlib/ColormapTransformations>

    cmap: colormap instance, eg. cm.jet.
    N: Number of colors.

    Example
    >>> x = resize(arange(100), (5,100))
    >>> djet = cmap_discretize(cm.jet, 5)
    >>> imshow(x, cmap=djet)

    See available matplotlib colormaps at:
    <http://dept.astro.lsa.umich.edu/~msshin/science/code/matplotlib_cm/>

    If N>20 the sampled colors might not be very distinctive.
    If you want to error and try anyway, set usepreset=False
    """
    import random
    from scipy import interpolate

    if usepreset:
        if 0 < N <= 5:
            cmap = cm.gist_rainbow
        elif N <= 20:
            cmap = cm.Set1
        else:
            sys.exit(discrete_rainbow.__doc__)

    cdict = cmap._segmentdata.copy()
    # N colors
    colors_i = np.linspace(0, 1.0, N)
    # N+1 indices
    indices = np.linspace(0, 1.0, N + 1)
    rgbs = []
    for key in ("red", "green", "blue"):
        # Find the N colors
        D = np.array(cdict[key])
        I = interpolate.interp1d(D[:, 0], D[:, 1])
        colors = I(colors_i)
        rgbs.append(colors)
        # Place these colors at the correct indices.
        A = np.zeros((N + 1, 3), float)
        A[:, 0] = indices
        A[1:, 1] = colors
        A[:-1, 2] = colors
        # Create a tuple for the dictionary.
        L = []
        for l in A:
            L.append(tuple(l))
        cdict[key] = tuple(L)

    palette = zip(*rgbs)

    if shuffle:
        random.shuffle(palette)

    if plot:
        print_colors(palette)

    # Return (colormap object, RGB tuples)
    return mpl.colors.LinearSegmentedColormap("colormap", cdict, 1024), palette


def get_intensity(octal):
    from math import sqrt

    r, g, b = octal[1:3], octal[3:5], octal[5:]
    r, g, b = int(r, 16), int(g, 16), int(b, 16)
    intensity = sqrt((r * r + g * g + b * b) / 3)
    return intensity


def adjust_spines(ax, spines, outward=False, color="lightslategray"):
    # Modified from <http://matplotlib.org/examples/pylab_examples/spine_placement_demo.html>
    for loc, spine in ax.spines.items():
        if loc in spines:
            if outward:
                spine.set_position(("outward", 8))  # outward by 10 points
            spine.set_color(color)
        else:
            spine.set_color("none")  # don't draw spine

    if "left" in spines:
        ax.yaxis.set_ticks_position("left")
    else:
        ax.yaxis.set_ticks_position("right")

    if "bottom" in spines:
        ax.xaxis.set_ticks_position("bottom")
    else:
        ax.xaxis.set_ticks_position("top")

    # Change tick styles directly
    ax.tick_params(color=color)
    set_helvetica_axis(ax)


def set_ticklabels_helvetica(ax, xcast=int, ycast=int):
    xticklabels = [xcast(x) for x in ax.get_xticks()]
    yticklabels = [ycast(x) for x in ax.get_yticks()]
    ax.set_xticklabels(xticklabels, family="Helvetica")
    ax.set_yticklabels(yticklabels, family="Helvetica")


def draw_cmap(ax, cmap_text, vmin, vmax, cmap=None, reverse=False):
    # Draw a horizontal colormap at bottom-right corder of the canvas
    Y = np.outer(np.ones(10), np.arange(0, 1, 0.01))
    if reverse:
        Y = Y[::-1]
    xmin, xmax = 0.6, 0.9
    ymin, ymax = 0.02, 0.04
    ax.imshow(Y, extent=(xmin, xmax, ymin, ymax), cmap=cmap)
    ax.text(
        xmin - 0.01,
        (ymin + ymax) * 0.5,
        markup(cmap_text),
        ha="right",
        va="center",
        size=10,
    )
    vmiddle = (vmin + vmax) * 0.5
    xmiddle = (xmin + xmax) * 0.5
    for x, v in zip((xmin, xmiddle, xmax), (vmin, vmiddle, vmax)):
        ax.text(x, ymin - 0.005, "%.1f" % v, ha="center", va="top", size=10)


def write_messages(ax, messages: List[str], ypad: float = 0.04):
    """
    Write text on canvas, usually on the top right corner.
    """
    tc = "gray"
    axt = ax.transAxes
    yy = 0.95
    for msg in messages:
        ax.text(0.95, yy, markup(msg), color=tc, transform=axt, ha="right")
        yy -= ypad


def quickplot_ax(
    ax,
    data,
    xmin,
    xmax,
    xlabel,
    title=None,
    ylabel="Counts",
    counts=True,
    percentage=True,
    highlight=None,
):
    # TODO: redundant with quickplot(), need to be refactored.
    if percentage:
        total_length = sum(data.values())
        data = dict((k, v * 100.0 / total_length) for (k, v) in data.items())

    left, height = zip(*sorted(data.items()))
    pad = max(height) * 0.01
    c1, c2 = "darkslategray", "tomato"
    if counts:
        for l, h in zip(left, height):
            if xmax and l > xmax:
                break
            tag = str(int(h))
            rotation = 90
            if percentage:
                tag = append_percentage(tag) if int(tag) > 0 else ""
                rotation = 0
            color = c1
            if highlight is not None and l in highlight:
                color = c2
            ax.text(
                l,
                h + pad,
                tag,
                color=color,
                size=8,
                ha="center",
                va="bottom",
                rotation=rotation,
            )
    if xmax is None:
        xmax = max(left)

    ax.bar(left, height, align="center", fc=c1)
    if highlight:
        for h in highlight:
            ax.bar([h], [data[h]], align="center", ec=c2, fc=c2)

    ax.set_xlabel(markup(xlabel))
    if ylabel:
        ax.set_ylabel(markup(ylabel))
    if title:
        ax.set_title(markup(title))
    ax.set_xlim((xmin - 0.5, xmax + 0.5))
    if percentage:
        ax.set_ylim(0, 100)


def quickplot(
    data,
    xmin,
    xmax,
    xlabel,
    title,
    ylabel="Counts",
    figname="plot.pdf",
    counts=True,
    print_stats=True,
):
    """
    Simple plotting function - given a dictionary of data, produce a bar plot
    with the counts shown on the plot.
    """
    plt.figure(1, (6, 6))
    left, height = zip(*sorted(data.items()))
    pad = max(height) * 0.01
    if counts:
        for l, h in zip(left, height):
            if xmax and l > xmax:
                break
            plt.text(
                l,
                h + pad,
                str(h),
                color="darkslategray",
                size=8,
                ha="center",
                va="bottom",
                rotation=90,
            )
    if xmax is None:
        xmax = max(left)

    plt.bar(left, height, align="center")
    plt.xlabel(markup(xlabel))
    plt.ylabel(markup(ylabel))
    plt.title(markup(title))
    plt.xlim((xmin - 0.5, xmax + 0.5))

    # Basic statistics
    messages = []
    counts_over_xmax = sum([v for k, v in data.items() if k > xmax])
    if counts_over_xmax:
        messages += ["Counts over xmax({0}): {1}".format(xmax, counts_over_xmax)]
    kk = []
    for k, v in data.items():
        kk += [k] * v
    messages += ["Total: {0}".format(np.sum(height))]
    messages += ["Maximum: {0}".format(np.max(kk))]
    messages += ["Minimum: {0}".format(np.min(kk))]
    messages += ["Average: {0:.2f}".format(np.mean(kk))]
    messages += ["Median: {0}".format(np.median(kk))]
    ax = plt.gca()
    if print_stats:
        write_messages(ax, messages)

    set_human_axis(ax)
    set_ticklabels_helvetica(ax)
    savefig(figname)<|MERGE_RESOLUTION|>--- conflicted
+++ resolved
@@ -5,10 +5,7 @@
 import copy
 import logging
 import os.path as op
-<<<<<<< HEAD
-=======
 import re
->>>>>>> ae7c0eff
 import sys
 
 from os import remove
@@ -351,14 +348,9 @@
     except:
         format = "pdf"
     try:
-<<<<<<< HEAD
         logging.debug(f"Matplotlib backend is: {mpl.get_backend()}")
         logging.debug(f"Attempting save as: {figname}")
         plt.savefig(figname, dpi=dpi, format=format, transparent=transparent)
-=======
-        logger.debug("Matplotlib backend is: %s", mpl.get_backend())
-        plt.savefig(figname, dpi=dpi, format=format)
->>>>>>> ae7c0eff
     except Exception as e:
         logger.error("savefig failed with message:\n%s", e)
         logger.info("Try running again with --notex option to disable latex.")
