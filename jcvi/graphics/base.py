#!/usr/bin/env python
# -*- coding: UTF-8 -*-

import copy
import os.path as op
from os import remove
import sys
import logging

logging.getLogger("matplotlib").setLevel(logging.WARNING)
logging.getLogger("numexpr").setLevel(logging.WARNING)
logging.getLogger("PIL").setLevel(logging.INFO)

from functools import partial

import numpy as np
import matplotlib as mpl

mpl.use("Agg")

import matplotlib.pyplot as plt
import matplotlib.ticker as ticker

from brewer2mpl import get_map
from matplotlib import cm, rc, rcParams
from matplotlib.patches import (
    Rectangle,
    Polygon,
    CirclePolygon,
    Ellipse,
    PathPatch,
    FancyArrow,
    FancyArrowPatch,
    FancyBboxPatch,
)
from matplotlib.path import Path
from typing import Optional

from jcvi.formats.base import LineFile
from jcvi.apps.base import glob, listify, datadir, sample_N, which

logging.getLogger().setLevel(logging.DEBUG)


CHARS = {
    "&": r"\&",
    "%": r"\%",
    "$": r"\$",
    "#": r"\#",
    "_": r"\_",
    "{": r"\{",
    "}": r"\}",
}

GRAPHIC_FORMATS = (
    "emf",
    "eps",
    "pdf",
    "png",
    "ps",
    "raw",
    "rgba",
    "svg",
    "svgz",
)


def is_tex_available() -> bool:
    """Check if latex command is available"""
    return bool(which("latex")) and bool(which("lp"))


class ImageOptions(object):
    def __init__(self, opts):
        self.w, self.h = [int(x) for x in opts.figsize.split("x")]
        self.dpi = opts.dpi
        self.format = opts.format
        self.cmap = cm.get_cmap(opts.cmap)
        self.seed = opts.seed
        self.usetex = is_tex_available() and not opts.notex
        self.opts = opts

    def __str__(self):
        return "({0}px x {1}px)".format(self.dpi * self.w, self.dpi * self.h)

    @property
    def diverge(self):
        colors = get_map(self.opts.diverge, "diverging", 5).mpl_colors
        return colors[0], colors[-1]


class TextHandler(object):
    def __init__(self, fig, usetex: bool = True):
        self.heights = []
        try:
            self.build_height_array(fig, usetex=usetex)
        except ValueError as e:
            logging.debug(
                "Failed to init heights (error: {}). Variable label sizes skipped.".format(
                    e
                )
            )

    @classmethod
    def get_text_width_height(cls, fig, txt="chr01", size=12, usetex: bool = True):
        tp = mpl.textpath.TextPath((0, 0), txt, size=size, usetex=usetex)
        bb = tp.get_extents()
        xmin, ymin = fig.transFigure.inverted().transform((bb.xmin, bb.ymin))
        xmax, ymax = fig.transFigure.inverted().transform((bb.xmax, bb.ymax))
        return xmax - xmin, ymax - ymin

    def build_height_array(self, fig, start=1, stop=36, usetex: bool = True):
        for i in range(start, stop + 1):
            w, h = TextHandler.get_text_width_height(fig, size=i, usetex=usetex)
            self.heights.append((h, i))

    def select_fontsize(self, height, minsize=1, maxsize=12):
        if not self.heights:
            return maxsize if height > 0.01 else minsize

        from bisect import bisect_left

        i = bisect_left(self.heights, (height,))
        size = self.heights[i - 1][1] if i else minsize
        size = min(size, maxsize)
        return size


class AbstractLayout(LineFile):
    """
    Simple csv layout file for complex plotting settings. Typically, each line
    represents a subplot, a track or a panel.
    """

    def __init__(self, filename):
        super(AbstractLayout, self).__init__(filename)

    def assign_array(self, attrib, array):
        assert len(array) == len(self)
        for x, c in zip(self, array):
            if not getattr(x, attrib):
                setattr(x, attrib, c)

    def assign_colors(self, seed: Optional[int] = None):
        number = len(self)
        palette = set2_n if number <= 8 else set3_n
        # Restrict palette numbers between [3, 12]
        palette_number = max(3, min(number, 12))
        colorset = palette(palette_number)
        colorset = sample_N(colorset, number, seed=seed)
        self.assign_array("color", colorset)

    def assign_markers(self, seed: Optional[int] = None):
        markerset = sample_N(mpl.lines.Line2D.filled_markers, len(self), seed=seed)
        self.assign_array("marker", markerset)

    def __str__(self):
        return "\n".join(str(x) for x in self)


def linear_blend(from_color, to_color, fraction=0.5):
    """Interpolate a new color between two colors.

    https://github.com/PimpTrizkit/PJs/wiki/12.-Shade,-Blend-and-Convert-a-Web-Color-(pSBC.js)

    Args:
        from_color (matplotlib color): starting color
        to_color (matplotlib color): ending color
        fraction (float, optional): Range is 0 (closer to starting color) to 1
        (closer to ending color). Defaults to 0.5.
    """
    from matplotlib.colors import to_rgb

    def lerp(v0, v1, t):
        # Precise method, which guarantees v = v1 when t = 1
        return (1 - t) * v0 + t * v1

    r1, g1, b1 = to_rgb(from_color)
    r2, g2, b2 = to_rgb(to_color)
    return lerp(r1, r2, fraction), lerp(g1, g2, fraction), lerp(b1, b2, fraction)


def linear_shade(from_color, fraction=0.5):
    """Interpolate a lighter or darker color.

    https://github.com/PimpTrizkit/PJs/wiki/12.-Shade,-Blend-and-Convert-a-Web-Color-(pSBC.js)

    Args:
        from_color (matplotlib color): starting color
        fraction (float, optional): Range is -1 (darker) to 1 (lighter). Defaults to 0.5.
    """
    assert -1 <= fraction <= 1, "Fraction must be between -1 and 1"
    if fraction < 0:
        return linear_blend("k", from_color, 1 + fraction)
    return linear_blend(from_color, "w", fraction)


def load_image(filename):
    img = plt.imread(filename)
    if len(img.shape) == 2:  # Gray-scale image, convert to RGB
        # http://www.socouldanyone.com/2013/03/converting-grayscale-to-rgb-with-numpy.html
        h, w = img.shape
        ret = np.empty((h, w, 3), dtype=np.uint8)
        ret[:, :, 2] = ret[:, :, 1] = ret[:, :, 0] = img
        img = ret
    else:
        h, w, c = img.shape
    logging.debug("Image `{0}` loaded ({1}px x {2}px).".format(filename, w, h))
    return img


def latex(s):
    """Latex doesn't work well with certain characters, like '_', in plain text.
    These characters would be interpreted as control characters, so we sanitize
    these strings.

    Args:
        s (str): Input string

    Returns:
        str: Output string sanitized
    """
    return "".join([CHARS.get(char, char) for char in s])


def shorten(s, maxchar=20, mid="..."):
    if len(s) <= maxchar or len(mid) >= maxchar:
        return s
    pad = (maxchar - len(mid)) // 2
    right_pad = maxchar - len(mid) - pad
    return s[:pad] + mid + s[-right_pad:]


def set1_n(number=9):
    return get_map("Set1", "qualitative", number).hex_colors


def set2_n(number=8):
    # Get Set2 from ColorBrewer, a set of colors deemed colorblind-safe and
    # pleasant to look at by Drs. Cynthia Brewer and Mark Harrower of Pennsylvania
    # State University. These colors look lovely together, and are less
    # saturated than those colors in Set1.
    return get_map("Set2", "qualitative", number).hex_colors


def set3_n(number=12):
    return get_map("Set3", "qualitative", number).hex_colors


def paired_n(number=12):
    """See also: https://colorbrewer2.org/#type=qualitative&scheme=Paired&n=12"""
    return get_map("Paired", "qualitative", number).hex_colors


set1, set2, set3, paired = set1_n(), set2_n(), set3_n(), paired_n()


def prettyplot():
    reds = copy.copy(mpl.cm.Reds)
    reds.set_bad("white")
    reds.set_under("white")

    blues_r = copy.copy(mpl.cm.Blues_r)
    blues_r.set_bad("white")
    blues_r.set_under("white")

    # Need to 'reverse' red to blue so that blue=cold=small numbers,
    # and red=hot=large numbers with '_r' suffix
    blue_red = get_map("RdBu", "diverging", 11, reverse=True).mpl_colormap
    green_purple = get_map("PRGn", "diverging", 11).mpl_colormap
    red_purple = get_map("RdPu", "sequential", 9).mpl_colormap

    return blues_r, reds, blue_red, green_purple, red_purple


blues_r, reds, blue_red, green_purple, red_purple = prettyplot()


def normalize_axes(axes):
    axes = listify(axes)
    for ax in axes:
        ax.set_xlim(0, 1)
        ax.set_ylim(0, 1)
        ax.set_axis_off()


def panel_labels(ax, labels, size=16):
    for xx, yy, panel_label in labels:
        if rcParams["text.usetex"]:
            panel_label = r"$\textbf{{{0}}}$".format(panel_label)
        ax.text(xx, yy, panel_label, size=size, ha="center", va="center")


def update_figname(figname: str, format: str) -> str:
    """Update the name of a figure to include the format.

    Args:
        figname (str): Path to the figure
        format (str): Figure format, must be one of GRAPHIC_FORMATS

    Returns:
        str: New file path
    """
    _, ext = op.splitext(figname)
    if ext.strip(".") in GRAPHIC_FORMATS:  # User suffix has precedence
        return figname
    # When the user has not supplied a format in the filename, use the requested format
    assert format in GRAPHIC_FORMATS, "Invalid format"
    return figname + "." + format


def update_figname(figname: str, format: str) -> str:
    """Update the name of a figure to include the format.

    Args:
        figname (str): Path to the figure
        format (str): Figure format, must be one of GRAPHIC_FORMATS

    Returns:
        str: New file path
    """
    _, ext = op.splitext(figname)
    if ext.strip(".") in GRAPHIC_FORMATS:  # User suffix has precedence
        return figname
    # When the user has not supplied a format in the filename, use the requested format
    assert format in GRAPHIC_FORMATS, "Invalid format"
    return figname + "." + format


def savefig(figname, dpi=150, iopts=None, cleanup=True, transparent=False):
    try:
        format = figname.rsplit(".", 1)[-1].lower()
    except:
        format = "pdf"
    try:
<<<<<<< HEAD
        plt.savefig(figname, dpi=dpi, format=format, transparent=transparent)
=======
        logging.debug(f"Matplotlib backend is: {mpl.get_backend()}")
        logging.debug(f"Attempting save as: {figname}")
        plt.savefig(figname, dpi=dpi, format=format)
>>>>>>> 6b986bbe
    except Exception as e:
        message = "savefig failed with message:"
        message += "\n{0}".format(str(e))
        logging.error(message)
        logging.info("Try running again with --notex option to disable latex.")
        if op.exists(figname):
            if op.getsize(figname) < 1000:
                logging.debug(f"Cleaning up empty file: {figname}")
                remove(figname)
        sys.exit(1)

    msg = "Figure saved to `{0}`".format(figname)
    if iopts:
        msg += " {0}".format(iopts)
    logging.debug(msg)

    if cleanup:
        plt.rcdefaults()


# human readable size (Kb, Mb, Gb)
def human_readable(x, pos, base=False):
    x = str(int(x))
    if x.endswith("000000000"):
        x = x[:-9] + "G"
    elif x.endswith("000000"):
        x = x[:-6] + "M"
    elif x.endswith("000"):
        x = x[:-3] + "K"
    if base and x[-1] in "MKG":
        x += "b"
    return x


human_readable_base = partial(human_readable, base=True)
human_formatter = ticker.FuncFormatter(human_readable)
human_base_formatter = ticker.FuncFormatter(human_readable_base)
mb_formatter = ticker.FuncFormatter(lambda x, pos: "{0}M".format(int(x / 1000000)))
mb_float_formatter = ticker.FuncFormatter(
    lambda x, pos: "{0:.1f}M".format(x / 1000000.0)
)
kb_formatter = ticker.FuncFormatter(lambda x, pos: "{0}K".format(int(x / 1000)))


def set_human_axis(ax, formatter=human_formatter):
    ax.xaxis.set_major_formatter(formatter)
    ax.yaxis.set_major_formatter(formatter)


set_human_base_axis = partial(set_human_axis, formatter=human_base_formatter)


def set_helvetica_axis(ax):
    xtick_locs = ax.get_xticks().tolist()
    ytick_locs = ax.get_yticks().tolist()
    # If we dont do the following, we have
    # UserWarning: FixedFormatter should only be used together with FixedLocator
    ax.xaxis.set_major_locator(mpl.ticker.FixedLocator(xtick_locs))
    ax.yaxis.set_major_locator(mpl.ticker.FixedLocator(ytick_locs))
    ax.set_xticklabels([int(x) for x in xtick_locs], family="Helvetica")
    ax.set_yticklabels([int(x) for x in ytick_locs], family="Helvetica")


available_fonts = [op.basename(x) for x in glob(datadir + "/*.ttf")]


def fontprop(ax, name, size=12):
    assert name in available_fonts, "Font must be one of {0}.".format(available_fonts)

    import matplotlib.font_manager as fm

    fname = op.join(datadir, name)
    prop = fm.FontProperties(fname=fname, size=size)

    logging.debug("Set font to `{0}` (`{1}`).".format(name, prop.get_file()))
    for text in ax.texts:
        text.set_fontproperties(prop)

    return prop


def markup(s):
    if "$" in s:
        return s
    import re

    s = latex(s)
    s = re.sub(r"\*(.*)\*", r"\\textit{\1}", s)
    return s


def append_percentage(s):
    # The percent symbol needs escaping in latex
    if rcParams["text.usetex"]:
        return s + r"$\%$"
    else:
        return s + "%"


def setup_theme(
    context="notebook",
    style="darkgrid",
    palette="deep",
    font="Helvetica",
    usetex: bool = True,
):
    try:
        import seaborn as sns

        extra_rc = {
            "lines.linewidth": 1,
            "lines.markeredgewidth": 1,
            "patch.edgecolor": "k",
        }
        sns.set(context=context, style=style, palette=palette, rc=extra_rc)
    except (ImportError, SyntaxError):
        pass

    if usetex:
        rc("text", usetex=True)
    else:
        logging.info(
            "Set text.usetex={}. Font styles may be inconsistent.".format(usetex)
        )
        rc("text", usetex=False)

    if font == "Helvetica":
        rc("font", **{"family": "sans-serif", "sans-serif": ["Helvetica"]})
    elif font == "Palatino":
        rc("font", **{"family": "serif", "serif": ["Palatino"]})
    elif font == "Schoolbook":
        rc("font", **{"family": "serif", "serif": ["Century Schoolbook L"]})


def asciiaxis(x, digit=1):
    if isinstance(x, int):
        x = str(x)
    elif isinstance(x, float):
        x = "{0:.{1}f}".format(x, digit)
    elif isinstance(x, np.int64):
        x = str(x)
    elif isinstance(x, np.ndarray):
        assert len(x) == 2
        x = str(x).replace("]", ")")  # upper bound not inclusive

    return x


def asciiplot(x, y, digit=1, width=50, title=None, char="="):
    """
    Print out a horizontal plot using ASCII chars.
    width is the textwidth (height) of the plot.
    """
    ax = np.array(x)
    ay = np.array(y)

    if title:
        print("[bold white]".format(title), file=sys.stderr)

    az = ay * width // ay.max()
    tx = [asciiaxis(x, digit=digit) for x in ax]
    rjust = max([len(x) for x in tx]) + 1

    for x, y, z in zip(tx, ay, az):
        x = x.rjust(rjust)
        y = y or ""
        z = "[green]{}".format(char * z)
        print("{} | {} {}".format(x, z, y), file=sys.stderr)


def print_colors(palette, outfile="Palette.png"):
    """
    print color palette (a tuple) to a PNG file for quick check
    """
    fig = plt.figure()
    ax = fig.add_subplot(111)

    xmax = 20 * (len(palette) + 1)
    x1s = np.arange(0, xmax, 20)
    xintervals = [10] * len(palette)
    xx = zip(x1s, xintervals)
    ax.broken_barh(xx, (5, 10), facecolors=palette)

    ax.set_ylim(0, 20)
    ax.set_xlim(0, xmax)
    ax.set_axis_off()

    savefig(outfile)


def discrete_rainbow(N=7, cmap=cm.Set1, usepreset=True, shuffle=False, plot=False):
    """
    Return a discrete colormap and the set of colors.

    modified from
    <http://www.scipy.org/Cookbook/Matplotlib/ColormapTransformations>

    cmap: colormap instance, eg. cm.jet.
    N: Number of colors.

    Example
    >>> x = resize(arange(100), (5,100))
    >>> djet = cmap_discretize(cm.jet, 5)
    >>> imshow(x, cmap=djet)

    See available matplotlib colormaps at:
    <http://dept.astro.lsa.umich.edu/~msshin/science/code/matplotlib_cm/>

    If N>20 the sampled colors might not be very distinctive.
    If you want to error and try anyway, set usepreset=False
    """
    import random
    from scipy import interpolate

    if usepreset:
        if 0 < N <= 5:
            cmap = cm.gist_rainbow
        elif N <= 20:
            cmap = cm.Set1
        else:
            sys.exit(discrete_rainbow.__doc__)

    cdict = cmap._segmentdata.copy()
    # N colors
    colors_i = np.linspace(0, 1.0, N)
    # N+1 indices
    indices = np.linspace(0, 1.0, N + 1)
    rgbs = []
    for key in ("red", "green", "blue"):
        # Find the N colors
        D = np.array(cdict[key])
        I = interpolate.interp1d(D[:, 0], D[:, 1])
        colors = I(colors_i)
        rgbs.append(colors)
        # Place these colors at the correct indices.
        A = np.zeros((N + 1, 3), float)
        A[:, 0] = indices
        A[1:, 1] = colors
        A[:-1, 2] = colors
        # Create a tuple for the dictionary.
        L = []
        for l in A:
            L.append(tuple(l))
        cdict[key] = tuple(L)

    palette = zip(*rgbs)

    if shuffle:
        random.shuffle(palette)

    if plot:
        print_colors(palette)

    # Return (colormap object, RGB tuples)
    return mpl.colors.LinearSegmentedColormap("colormap", cdict, 1024), palette


def get_intensity(octal):
    from math import sqrt

    r, g, b = octal[1:3], octal[3:5], octal[5:]
    r, g, b = int(r, 16), int(g, 16), int(b, 16)
    intensity = sqrt((r * r + g * g + b * b) / 3)
    return intensity


def adjust_spines(ax, spines, outward=False, color="lightslategray"):
    # Modified from <http://matplotlib.org/examples/pylab_examples/spine_placement_demo.html>
    for loc, spine in ax.spines.items():
        if loc in spines:
            if outward:
                spine.set_position(("outward", 8))  # outward by 10 points
            spine.set_color(color)
        else:
            spine.set_color("none")  # don't draw spine

    if "left" in spines:
        ax.yaxis.set_ticks_position("left")
    else:
        ax.yaxis.set_ticks_position("right")

    if "bottom" in spines:
        ax.xaxis.set_ticks_position("bottom")
    else:
        ax.xaxis.set_ticks_position("top")

    # Change tick styles directly
    ax.tick_params(color=color)
    set_helvetica_axis(ax)


def set_ticklabels_helvetica(ax, xcast=int, ycast=int):
    xticklabels = [xcast(x) for x in ax.get_xticks()]
    yticklabels = [ycast(x) for x in ax.get_yticks()]
    ax.set_xticklabels(xticklabels, family="Helvetica")
    ax.set_yticklabels(yticklabels, family="Helvetica")


def draw_cmap(ax, cmap_text, vmin, vmax, cmap=None, reverse=False):
    # Draw a horizontal colormap at bottom-right corder of the canvas
    Y = np.outer(np.ones(10), np.arange(0, 1, 0.01))
    if reverse:
        Y = Y[::-1]
    xmin, xmax = 0.6, 0.9
    ymin, ymax = 0.02, 0.04
    ax.imshow(Y, extent=(xmin, xmax, ymin, ymax), cmap=cmap)
    ax.text(
        xmin - 0.01,
        (ymin + ymax) * 0.5,
        markup(cmap_text),
        ha="right",
        va="center",
        size=10,
    )
    vmiddle = (vmin + vmax) * 0.5
    xmiddle = (xmin + xmax) * 0.5
    for x, v in zip((xmin, xmiddle, xmax), (vmin, vmiddle, vmax)):
        ax.text(x, ymin - 0.005, "%.1f" % v, ha="center", va="top", size=10)


def write_messages(ax, messages, ypad=0.04):
    """
    Write text on canvas, usually on the top right corner.
    """
    tc = "gray"
    axt = ax.transAxes
    yy = 0.95
    for msg in messages:
        ax.text(0.95, yy, msg, color=tc, transform=axt, ha="right")
        yy -= ypad


def quickplot_ax(
    ax,
    data,
    xmin,
    xmax,
    xlabel,
    title=None,
    ylabel="Counts",
    counts=True,
    percentage=True,
    highlight=None,
):
    # TODO: redundant with quickplot(), need to be refactored.
    if percentage:
        total_length = sum(data.values())
        data = dict((k, v * 100.0 / total_length) for (k, v) in data.items())

    left, height = zip(*sorted(data.items()))
    pad = max(height) * 0.01
    c1, c2 = "darkslategray", "tomato"
    if counts:
        for l, h in zip(left, height):
            if xmax and l > xmax:
                break
            tag = str(int(h))
            rotation = 90
            if percentage:
                tag = append_percentage(tag) if int(tag) > 0 else ""
                rotation = 0
            color = c1
            if highlight is not None and l in highlight:
                color = c2
            ax.text(
                l,
                h + pad,
                tag,
                color=color,
                size=8,
                ha="center",
                va="bottom",
                rotation=rotation,
            )
    if xmax is None:
        xmax = max(left)

    ax.bar(left, height, align="center", fc=c1)
    if highlight:
        for h in highlight:
            ax.bar([h], [data[h]], align="center", ec=c2, fc=c2)

    ax.set_xlabel(markup(xlabel))
    if ylabel:
        ax.set_ylabel(markup(ylabel))
    if title:
        ax.set_title(markup(title))
    ax.set_xlim((xmin - 0.5, xmax + 0.5))
    if percentage:
        ax.set_ylim(0, 100)


def quickplot(
    data,
    xmin,
    xmax,
    xlabel,
    title,
    ylabel="Counts",
    figname="plot.pdf",
    counts=True,
    print_stats=True,
):
    """
    Simple plotting function - given a dictionary of data, produce a bar plot
    with the counts shown on the plot.
    """
    plt.figure(1, (6, 6))
    left, height = zip(*sorted(data.items()))
    pad = max(height) * 0.01
    if counts:
        for l, h in zip(left, height):
            if xmax and l > xmax:
                break
            plt.text(
                l,
                h + pad,
                str(h),
                color="darkslategray",
                size=8,
                ha="center",
                va="bottom",
                rotation=90,
            )
    if xmax is None:
        xmax = max(left)

    plt.bar(left, height, align="center")
    plt.xlabel(markup(xlabel))
    plt.ylabel(markup(ylabel))
    plt.title(markup(title))
    plt.xlim((xmin - 0.5, xmax + 0.5))

    # Basic statistics
    messages = []
    counts_over_xmax = sum([v for k, v in data.items() if k > xmax])
    if counts_over_xmax:
        messages += ["Counts over xmax({0}): {1}".format(xmax, counts_over_xmax)]
    kk = []
    for k, v in data.items():
        kk += [k] * v
    messages += ["Total: {0}".format(np.sum(height))]
    messages += ["Maximum: {0}".format(np.max(kk))]
    messages += ["Minimum: {0}".format(np.min(kk))]
    messages += ["Average: {0:.2f}".format(np.mean(kk))]
    messages += ["Median: {0}".format(np.median(kk))]
    ax = plt.gca()
    if print_stats:
        write_messages(ax, messages)

    set_human_axis(ax)
    set_ticklabels_helvetica(ax)
    savefig(figname)<|MERGE_RESOLUTION|>--- conflicted
+++ resolved
@@ -333,13 +333,9 @@
     except:
         format = "pdf"
     try:
-<<<<<<< HEAD
-        plt.savefig(figname, dpi=dpi, format=format, transparent=transparent)
-=======
         logging.debug(f"Matplotlib backend is: {mpl.get_backend()}")
         logging.debug(f"Attempting save as: {figname}")
-        plt.savefig(figname, dpi=dpi, format=format)
->>>>>>> 6b986bbe
+        plt.savefig(figname, dpi=dpi, format=format, transparent=transparent)
     except Exception as e:
         message = "savefig failed with message:"
         message += "\n{0}".format(str(e))
