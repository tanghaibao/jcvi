#!/usr/bin/env python
# -*- coding: UTF-8 -*-

import copy
import os.path as op
import sys
import logging

logging.getLogger("matplotlib").setLevel(logging.WARNING)
logging.getLogger("numexpr").setLevel(logging.WARNING)
logging.getLogger("PIL").setLevel(logging.INFO)

from functools import partial

import numpy as np
import matplotlib as mpl

mpl.use("Agg")

import matplotlib.pyplot as plt
import matplotlib.ticker as ticker

from brewer2mpl import get_map
from matplotlib import cm, rc, rcParams
from matplotlib.patches import (
    Rectangle,
    Polygon,
    CirclePolygon,
    Ellipse,
    PathPatch,
    FancyArrow,
    FancyArrowPatch,
    FancyBboxPatch,
)
from matplotlib.path import Path
from typing import Optional

from jcvi.formats.base import LineFile
from jcvi.apps.base import glob, listify, datadir, sample_N, which

logging.getLogger().setLevel(logging.DEBUG)


CHARS = {
    "&": r"\&",
    "%": r"\%",
    "$": r"\$",
    "#": r"\#",
    "_": r"\_",
    "{": r"\{",
    "}": r"\}",
}

GRAPHIC_FORMATS = (
    "emf",
    "eps",
    "pdf",
    "png",
    "ps",
    "raw",
    "rgba",
    "svg",
    "svgz",
)


def is_usetex():
    """Check if latex command is available"""
    return bool(which("latex")) and bool(which("lp"))


class ImageOptions(object):
    def __init__(self, opts):
        self.w, self.h = [int(x) for x in opts.figsize.split("x")]
        self.dpi = opts.dpi
        self.format = opts.format
        self.cmap = cm.get_cmap(opts.cmap)
        self.seed = opts.seed
        self.opts = opts

    def __str__(self):
        return "({0}px x {1}px)".format(self.dpi * self.w, self.dpi * self.h)

    @property
    def diverge(self):
        colors = get_map(self.opts.diverge, "diverging", 5).mpl_colors
        return colors[0], colors[-1]


class TextHandler(object):
    def __init__(self, fig):
        self.heights = []
        try:
            self.build_height_array(fig)
        except ValueError as e:
            logging.debug(
                "Failed to init heights (error: {}). Variable label sizes skipped.".format(
                    e
                )
            )

    @classmethod
    def get_text_width_height(cls, fig, txt="chr01", size=12, usetex=is_usetex()):
        tp = mpl.textpath.TextPath((0, 0), txt, size=size, usetex=usetex)
        bb = tp.get_extents()
        xmin, ymin = fig.transFigure.inverted().transform((bb.xmin, bb.ymin))
        xmax, ymax = fig.transFigure.inverted().transform((bb.xmax, bb.ymax))
        return xmax - xmin, ymax - ymin

    def build_height_array(self, fig, start=1, stop=36):
        for i in range(start, stop + 1):
            w, h = TextHandler.get_text_width_height(fig, size=i)
            self.heights.append((h, i))

    def select_fontsize(self, height, minsize=1, maxsize=12):
        if not self.heights:
            return maxsize if height > 0.01 else minsize

        from bisect import bisect_left

        i = bisect_left(self.heights, (height,))
        size = self.heights[i - 1][1] if i else minsize
        size = min(size, maxsize)
        return size


class AbstractLayout(LineFile):
    """
    Simple csv layout file for complex plotting settings. Typically, each line
    represents a subplot, a track or a panel.
    """

    def __init__(self, filename):
        super(AbstractLayout, self).__init__(filename)

    def assign_array(self, attrib, array):
        assert len(array) == len(self)
        for x, c in zip(self, array):
            if not getattr(x, attrib):
                setattr(x, attrib, c)

    def assign_colors(self, seed: Optional[int] = None):
        number = len(self)
        palette = set2_n if number <= 8 else set3_n
        # Restrict palette numbers between [3, 12]
        palette_number = max(3, min(number, 12))
        colorset = palette(palette_number)
        colorset = sample_N(colorset, number, seed=seed)
        self.assign_array("color", colorset)

    def assign_markers(self, seed: Optional[int] = None):
        markerset = sample_N(mpl.lines.Line2D.filled_markers, len(self), seed=seed)
        self.assign_array("marker", markerset)

    def __str__(self):
        return "\n".join(str(x) for x in self)


def linear_blend(from_color, to_color, fraction=0.5):
    """Interpolate a new color between two colors.

    https://github.com/PimpTrizkit/PJs/wiki/12.-Shade,-Blend-and-Convert-a-Web-Color-(pSBC.js)

    Args:
        from_color (matplotlib color): starting color
        to_color (matplotlib color): ending color
        fraction (float, optional): Range is 0 (closer to starting color) to 1
        (closer to ending color). Defaults to 0.5.
    """
    from matplotlib.colors import to_rgb

    def lerp(v0, v1, t):
        # Precise method, which guarantees v = v1 when t = 1
        return (1 - t) * v0 + t * v1

    r1, g1, b1 = to_rgb(from_color)
    r2, g2, b2 = to_rgb(to_color)
    return lerp(r1, r2, fraction), lerp(g1, g2, fraction), lerp(b1, b2, fraction)


def linear_shade(from_color, fraction=0.5):
    """Interpolate a lighter or darker color.

    https://github.com/PimpTrizkit/PJs/wiki/12.-Shade,-Blend-and-Convert-a-Web-Color-(pSBC.js)

    Args:
        from_color (matplotlib color): starting color
        fraction (float, optional): Range is -1 (darker) to 1 (lighter). Defaults to 0.5.
    """
    assert -1 <= fraction <= 1, "Fraction must be between -1 and 1"
    if fraction < 0:
        return linear_blend("k", from_color, 1 + fraction)
    return linear_blend(from_color, "w", fraction)


def load_image(filename):
    img = plt.imread(filename)
    if len(img.shape) == 2:  # Gray-scale image, convert to RGB
        # http://www.socouldanyone.com/2013/03/converting-grayscale-to-rgb-with-numpy.html
        h, w = img.shape
        ret = np.empty((h, w, 3), dtype=np.uint8)
        ret[:, :, 2] = ret[:, :, 1] = ret[:, :, 0] = img
        img = ret
    else:
        h, w, c = img.shape
    logging.debug("Image `{0}` loaded ({1}px x {2}px).".format(filename, w, h))
    return img


def latex(s):
    """Latex doesn't work well with certain characters, like '_', in plain text.
    These characters would be interpreted as control characters, so we sanitize
    these strings.

    Args:
        s (str): Input string

    Returns:
        str: Output string sanitized
    """
    return "".join([CHARS.get(char, char) for char in s])


def shorten(s, maxchar=20, mid="..."):
    if len(s) <= maxchar or len(mid) >= maxchar:
        return s
    pad = (maxchar - len(mid)) // 2
    right_pad = maxchar - len(mid) - pad
    return s[:pad] + mid + s[-right_pad:]


def set1_n(number=9):
    return get_map("Set1", "qualitative", number).hex_colors


def set2_n(number=8):
    # Get Set2 from ColorBrewer, a set of colors deemed colorblind-safe and
    # pleasant to look at by Drs. Cynthia Brewer and Mark Harrower of Pennsylvania
    # State University. These colors look lovely together, and are less
    # saturated than those colors in Set1.
    return get_map("Set2", "qualitative", number).hex_colors


def set3_n(number=12):
    return get_map("Set3", "qualitative", number).hex_colors


def paired_n(number=12):
    """See also: https://colorbrewer2.org/#type=qualitative&scheme=Paired&n=12"""
    return get_map("Paired", "qualitative", number).hex_colors


set1, set2, set3, paired = set1_n(), set2_n(), set3_n(), paired_n()


def prettyplot():
    reds = copy.copy(mpl.cm.Reds)
    reds.set_bad("white")
    reds.set_under("white")

    blues_r = copy.copy(mpl.cm.Blues_r)
    blues_r.set_bad("white")
    blues_r.set_under("white")

    # Need to 'reverse' red to blue so that blue=cold=small numbers,
    # and red=hot=large numbers with '_r' suffix
    blue_red = get_map("RdBu", "diverging", 11, reverse=True).mpl_colormap
    green_purple = get_map("PRGn", "diverging", 11).mpl_colormap
    red_purple = get_map("RdPu", "sequential", 9).mpl_colormap

    return blues_r, reds, blue_red, green_purple, red_purple


blues_r, reds, blue_red, green_purple, red_purple = prettyplot()


def normalize_axes(axes):
    axes = listify(axes)
    for ax in axes:
        ax.set_xlim(0, 1)
        ax.set_ylim(0, 1)
        ax.set_axis_off()


def panel_labels(ax, labels, size=16):
    for xx, yy, panel_label in labels:
        if rcParams["text.usetex"]:
            panel_label = r"$\textbf{{{0}}}$".format(panel_label)
        ax.text(xx, yy, panel_label, size=size, ha="center", va="center")


<<<<<<< HEAD
def savefig(figname, dpi=150, iopts=None, cleanup=True, transparent=False):
=======
def update_figname(figname: str, format: str) -> str:
    """Update the name of a figure to include the format.

    Args:
        figname (str): Path to the figure
        format (str): Figure format, must be one of GRAPHIC_FORMATS

    Returns:
        str: New file path
    """
    _, ext = op.splitext(figname)
    if ext.strip(".") in GRAPHIC_FORMATS:  # User suffix has precedence
        return figname
    # When the user has not supplied a format in the filename, use the requested format
    assert format in GRAPHIC_FORMATS, "Invalid format"
    return figname + "." + format


def savefig(figname, dpi=150, iopts=None, cleanup=True):
>>>>>>> c55fc8ee
    try:
        format = figname.rsplit(".", 1)[-1].lower()
    except:
        format = "pdf"
    try:
        plt.savefig(figname, dpi=dpi, format=format, transparent=transparent)
    except Exception as e:
        message = "savefig failed. Reset usetex to False."
        message += "\n{0}".format(str(e))
        logging.info(message)
        rc("text", usetex=False)
        plt.savefig(figname, dpi=dpi, transparent=transparent)

    msg = "Figure saved to `{0}`".format(figname)
    if iopts:
        msg += " {0}".format(iopts)
    logging.debug(msg)

    if cleanup:
        plt.rcdefaults()


# human readable size (Kb, Mb, Gb)
def human_readable(x, pos, base=False):
    x = str(int(x))
    if x.endswith("000000000"):
        x = x[:-9] + "G"
    elif x.endswith("000000"):
        x = x[:-6] + "M"
    elif x.endswith("000"):
        x = x[:-3] + "K"
    if base and x[-1] in "MKG":
        x += "b"
    return x


human_readable_base = partial(human_readable, base=True)
human_formatter = ticker.FuncFormatter(human_readable)
human_base_formatter = ticker.FuncFormatter(human_readable_base)
mb_formatter = ticker.FuncFormatter(lambda x, pos: "{0}M".format(int(x / 1000000)))
mb_float_formatter = ticker.FuncFormatter(
    lambda x, pos: "{0:.1f}M".format(x / 1000000.0)
)
kb_formatter = ticker.FuncFormatter(lambda x, pos: "{0}K".format(int(x / 1000)))


def set_human_axis(ax, formatter=human_formatter):
    ax.xaxis.set_major_formatter(formatter)
    ax.yaxis.set_major_formatter(formatter)


set_human_base_axis = partial(set_human_axis, formatter=human_base_formatter)


def set_helvetica_axis(ax):
    xtick_locs = ax.get_xticks().tolist()
    ytick_locs = ax.get_yticks().tolist()
    # If we dont do the following, we have
    # UserWarning: FixedFormatter should only be used together with FixedLocator
    ax.xaxis.set_major_locator(mpl.ticker.FixedLocator(xtick_locs))
    ax.yaxis.set_major_locator(mpl.ticker.FixedLocator(ytick_locs))
    ax.set_xticklabels([int(x) for x in xtick_locs], family="Helvetica")
    ax.set_yticklabels([int(x) for x in ytick_locs], family="Helvetica")


available_fonts = [op.basename(x) for x in glob(datadir + "/*.ttf")]


def fontprop(ax, name, size=12):

    assert name in available_fonts, "Font must be one of {0}.".format(available_fonts)

    import matplotlib.font_manager as fm

    fname = op.join(datadir, name)
    prop = fm.FontProperties(fname=fname, size=size)

    logging.debug("Set font to `{0}` (`{1}`).".format(name, prop.get_file()))
    for text in ax.texts:
        text.set_fontproperties(prop)

    return prop


def markup(s):
    if "$" in s:
        return s
    import re

    s = latex(s)
    s = re.sub(r"\*(.*)\*", r"\\textit{\1}", s)
    return s


def append_percentage(s):
    # The percent symbol needs escaping in latex
    if rcParams["text.usetex"]:
        return s + r"$\%$"
    else:
        return s + "%"


def setup_theme(
    context="notebook",
    style="darkgrid",
    palette="deep",
    font="Helvetica",
    usetex=is_usetex(),
):
    try:
        import seaborn as sns

        extra_rc = {
            "lines.linewidth": 1,
            "lines.markeredgewidth": 1,
            "patch.edgecolor": "k",
        }
        sns.set(context=context, style=style, palette=palette, rc=extra_rc)
    except (ImportError, SyntaxError):
        pass

    if usetex:
        rc("text", usetex=True)
    else:
        logging.info(
            "Set text.usetex={}. Font styles may be inconsistent.".format(usetex)
        )
        rc("text", usetex=False)

    if font == "Helvetica":
        rc("font", **{"family": "sans-serif", "sans-serif": ["Helvetica"]})
    elif font == "Palatino":
        rc("font", **{"family": "serif", "serif": ["Palatino"]})
    elif font == "Schoolbook":
        rc("font", **{"family": "serif", "serif": ["Century Schoolbook L"]})


setup_theme()


def asciiaxis(x, digit=1):
    if isinstance(x, int):
        x = str(x)
    elif isinstance(x, float):
        x = "{0:.{1}f}".format(x, digit)
    elif isinstance(x, np.int64):
        x = str(x)
    elif isinstance(x, np.ndarray):
        assert len(x) == 2
        x = str(x).replace("]", ")")  # upper bound not inclusive

    return x


def asciiplot(x, y, digit=1, width=50, title=None, char="="):
    """
    Print out a horizontal plot using ASCII chars.
    width is the textwidth (height) of the plot.
    """
    ax = np.array(x)
    ay = np.array(y)

    if title:
        print("[bold white]".format(title), file=sys.stderr)

    az = ay * width // ay.max()
    tx = [asciiaxis(x, digit=digit) for x in ax]
    rjust = max([len(x) for x in tx]) + 1

    for x, y, z in zip(tx, ay, az):
        x = x.rjust(rjust)
        y = y or ""
        z = "[green]{}".format(char * z)
        print("{} | {} {}".format(x, z, y), file=sys.stderr)


def print_colors(palette, outfile="Palette.png"):
    """
    print color palette (a tuple) to a PNG file for quick check
    """
    fig = plt.figure()
    ax = fig.add_subplot(111)

    xmax = 20 * (len(palette) + 1)
    x1s = np.arange(0, xmax, 20)
    xintervals = [10] * len(palette)
    xx = zip(x1s, xintervals)
    ax.broken_barh(xx, (5, 10), facecolors=palette)

    ax.set_ylim(0, 20)
    ax.set_xlim(0, xmax)
    ax.set_axis_off()

    savefig(outfile)


def discrete_rainbow(N=7, cmap=cm.Set1, usepreset=True, shuffle=False, plot=False):
    """
    Return a discrete colormap and the set of colors.

    modified from
    <http://www.scipy.org/Cookbook/Matplotlib/ColormapTransformations>

    cmap: colormap instance, eg. cm.jet.
    N: Number of colors.

    Example
    >>> x = resize(arange(100), (5,100))
    >>> djet = cmap_discretize(cm.jet, 5)
    >>> imshow(x, cmap=djet)

    See available matplotlib colormaps at:
    <http://dept.astro.lsa.umich.edu/~msshin/science/code/matplotlib_cm/>

    If N>20 the sampled colors might not be very distinctive.
    If you want to error and try anyway, set usepreset=False
    """
    import random
    from scipy import interpolate

    if usepreset:
        if 0 < N <= 5:
            cmap = cm.gist_rainbow
        elif N <= 20:
            cmap = cm.Set1
        else:
            sys.exit(discrete_rainbow.__doc__)

    cdict = cmap._segmentdata.copy()
    # N colors
    colors_i = np.linspace(0, 1.0, N)
    # N+1 indices
    indices = np.linspace(0, 1.0, N + 1)
    rgbs = []
    for key in ("red", "green", "blue"):
        # Find the N colors
        D = np.array(cdict[key])
        I = interpolate.interp1d(D[:, 0], D[:, 1])
        colors = I(colors_i)
        rgbs.append(colors)
        # Place these colors at the correct indices.
        A = np.zeros((N + 1, 3), float)
        A[:, 0] = indices
        A[1:, 1] = colors
        A[:-1, 2] = colors
        # Create a tuple for the dictionary.
        L = []
        for l in A:
            L.append(tuple(l))
        cdict[key] = tuple(L)

    palette = zip(*rgbs)

    if shuffle:
        random.shuffle(palette)

    if plot:
        print_colors(palette)

    # Return (colormap object, RGB tuples)
    return mpl.colors.LinearSegmentedColormap("colormap", cdict, 1024), palette


def get_intensity(octal):
    from math import sqrt

    r, g, b = octal[1:3], octal[3:5], octal[5:]
    r, g, b = int(r, 16), int(g, 16), int(b, 16)
    intensity = sqrt((r * r + g * g + b * b) / 3)
    return intensity


def adjust_spines(ax, spines, outward=False, color="lightslategray"):
    # Modified from <http://matplotlib.org/examples/pylab_examples/spine_placement_demo.html>
    for loc, spine in ax.spines.items():
        if loc in spines:
            if outward:
                spine.set_position(("outward", 8))  # outward by 10 points
            spine.set_color(color)
        else:
            spine.set_color("none")  # don't draw spine

    if "left" in spines:
        ax.yaxis.set_ticks_position("left")
    else:
        ax.yaxis.set_ticks_position("right")

    if "bottom" in spines:
        ax.xaxis.set_ticks_position("bottom")
    else:
        ax.xaxis.set_ticks_position("top")

    # Change tick styles directly
    ax.tick_params(color=color)
    set_helvetica_axis(ax)


def set_ticklabels_helvetica(ax, xcast=int, ycast=int):
    xticklabels = [xcast(x) for x in ax.get_xticks()]
    yticklabels = [ycast(x) for x in ax.get_yticks()]
    ax.set_xticklabels(xticklabels, family="Helvetica")
    ax.set_yticklabels(yticklabels, family="Helvetica")


def draw_cmap(ax, cmap_text, vmin, vmax, cmap=None, reverse=False):
    # Draw a horizontal colormap at bottom-right corder of the canvas
    Y = np.outer(np.ones(10), np.arange(0, 1, 0.01))
    if reverse:
        Y = Y[::-1]
    xmin, xmax = 0.6, 0.9
    ymin, ymax = 0.02, 0.04
    ax.imshow(Y, extent=(xmin, xmax, ymin, ymax), cmap=cmap)
    ax.text(
        xmin - 0.01,
        (ymin + ymax) * 0.5,
        markup(cmap_text),
        ha="right",
        va="center",
        size=10,
    )
    vmiddle = (vmin + vmax) * 0.5
    xmiddle = (xmin + xmax) * 0.5
    for x, v in zip((xmin, xmiddle, xmax), (vmin, vmiddle, vmax)):
        ax.text(x, ymin - 0.005, "%.1f" % v, ha="center", va="top", size=10)


def write_messages(ax, messages, ypad=0.04):
    """
    Write text on canvas, usually on the top right corner.
    """
    tc = "gray"
    axt = ax.transAxes
    yy = 0.95
    for msg in messages:
        ax.text(0.95, yy, msg, color=tc, transform=axt, ha="right")
        yy -= ypad


def quickplot_ax(
    ax,
    data,
    xmin,
    xmax,
    xlabel,
    title=None,
    ylabel="Counts",
    counts=True,
    percentage=True,
    highlight=None,
):
    # TODO: redundant with quickplot(), need to be refactored.
    if percentage:
        total_length = sum(data.values())
        data = dict((k, v * 100.0 / total_length) for (k, v) in data.items())

    left, height = zip(*sorted(data.items()))
    pad = max(height) * 0.01
    c1, c2 = "darkslategray", "tomato"
    if counts:
        for l, h in zip(left, height):
            if xmax and l > xmax:
                break
            tag = str(int(h))
            rotation = 90
            if percentage:
                tag = append_percentage(tag) if int(tag) > 0 else ""
                rotation = 0
            color = c1
            if highlight is not None and l in highlight:
                color = c2
            ax.text(
                l,
                h + pad,
                tag,
                color=color,
                size=8,
                ha="center",
                va="bottom",
                rotation=rotation,
            )
    if xmax is None:
        xmax = max(left)

    ax.bar(left, height, align="center", fc=c1)
    if highlight:
        for h in highlight:
            ax.bar([h], [data[h]], align="center", ec=c2, fc=c2)

    ax.set_xlabel(markup(xlabel))
    if ylabel:
        ax.set_ylabel(markup(ylabel))
    if title:
        ax.set_title(markup(title))
    ax.set_xlim((xmin - 0.5, xmax + 0.5))
    if percentage:
        ax.set_ylim(0, 100)


def quickplot(
    data,
    xmin,
    xmax,
    xlabel,
    title,
    ylabel="Counts",
    figname="plot.pdf",
    counts=True,
    print_stats=True,
):
    """
    Simple plotting function - given a dictionary of data, produce a bar plot
    with the counts shown on the plot.
    """
    plt.figure(1, (6, 6))
    left, height = zip(*sorted(data.items()))
    pad = max(height) * 0.01
    if counts:
        for l, h in zip(left, height):
            if xmax and l > xmax:
                break
            plt.text(
                l,
                h + pad,
                str(h),
                color="darkslategray",
                size=8,
                ha="center",
                va="bottom",
                rotation=90,
            )
    if xmax is None:
        xmax = max(left)

    plt.bar(left, height, align="center")
    plt.xlabel(markup(xlabel))
    plt.ylabel(markup(ylabel))
    plt.title(markup(title))
    plt.xlim((xmin - 0.5, xmax + 0.5))

    # Basic statistics
    messages = []
    counts_over_xmax = sum([v for k, v in data.items() if k > xmax])
    if counts_over_xmax:
        messages += ["Counts over xmax({0}): {1}".format(xmax, counts_over_xmax)]
    kk = []
    for k, v in data.items():
        kk += [k] * v
    messages += ["Total: {0}".format(np.sum(height))]
    messages += ["Maximum: {0}".format(np.max(kk))]
    messages += ["Minimum: {0}".format(np.min(kk))]
    messages += ["Average: {0:.2f}".format(np.mean(kk))]
    messages += ["Median: {0}".format(np.median(kk))]
    ax = plt.gca()
    if print_stats:
        write_messages(ax, messages)

    set_human_axis(ax)
    set_ticklabels_helvetica(ax)
    savefig(figname)<|MERGE_RESOLUTION|>--- conflicted
+++ resolved
@@ -289,9 +289,6 @@
         ax.text(xx, yy, panel_label, size=size, ha="center", va="center")
 
 
-<<<<<<< HEAD
-def savefig(figname, dpi=150, iopts=None, cleanup=True, transparent=False):
-=======
 def update_figname(figname: str, format: str) -> str:
     """Update the name of a figure to include the format.
 
@@ -310,8 +307,25 @@
     return figname + "." + format
 
 
-def savefig(figname, dpi=150, iopts=None, cleanup=True):
->>>>>>> c55fc8ee
+def update_figname(figname: str, format: str) -> str:
+    """Update the name of a figure to include the format.
+
+    Args:
+        figname (str): Path to the figure
+        format (str): Figure format, must be one of GRAPHIC_FORMATS
+
+    Returns:
+        str: New file path
+    """
+    _, ext = op.splitext(figname)
+    if ext.strip(".") in GRAPHIC_FORMATS:  # User suffix has precedence
+        return figname
+    # When the user has not supplied a format in the filename, use the requested format
+    assert format in GRAPHIC_FORMATS, "Invalid format"
+    return figname + "." + format
+
+
+def savefig(figname, dpi=150, iopts=None, cleanup=True, transparent=False):
     try:
         format = figname.rsplit(".", 1)[-1].lower()
     except:
@@ -321,7 +335,7 @@
     except Exception as e:
         message = "savefig failed. Reset usetex to False."
         message += "\n{0}".format(str(e))
-        logging.info(message)
+        logging.error(message)
         rc("text", usetex=False)
         plt.savefig(figname, dpi=dpi, transparent=transparent)
 
@@ -381,7 +395,6 @@
 
 
 def fontprop(ax, name, size=12):
-
     assert name in available_fonts, "Font must be one of {0}.".format(available_fonts)
 
     import matplotlib.font_manager as fm
