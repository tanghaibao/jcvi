--- conflicted
+++ resolved
@@ -337,15 +337,9 @@
         message = "savefig failed with message:"
         message += "\n{0}".format(str(e))
         logging.error(message)
-<<<<<<< HEAD
-        logging.debug(f"Matplotlib backend is: {mpl.get_backend()}")
-        rc("text", usetex=False)
-        plt.savefig(figname, dpi=dpi, transparent=transparent)
-=======
         logging.info("Try running again with --notex option to disable latex.")
         logging.debug(f"Matplotlib backend is: {mpl.get_backend()}")
         logging.debug(f"Attempted save as: {format}")
->>>>>>> 3f7ad6d3
 
     msg = "Figure saved to `{0}`".format(figname)
     if iopts:
