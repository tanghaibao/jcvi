--- conflicted
+++ resolved
@@ -89,10 +89,8 @@
             self.label_fontsize = float(args[8])
         else:
             self.label_fontsize = 10
-<<<<<<< HEAD
-=======
-
->>>>>>> 22159840
+
+
 
 class Layout(AbstractLayout):
     """
@@ -376,10 +374,6 @@
             chr_label = markup(chrom) if chr_label else None
             loc_label = label if loc_label else None
             if chr_label:
-                if loc_label:
-<<<<<<< HEAD
-                    ax.text(lx, ly + vpad, chr_label, size=layout.label_fontsize, color=layout.color, **kwargs)
-=======
                     ax.text(
                         lx,
                         ly + vpad,
@@ -388,7 +382,6 @@
                         color=layout.color,
                         **kwargs,
                     )
->>>>>>> 22159840
                     ax.text(
                         lx,
                         ly - vpad,
@@ -444,15 +437,6 @@
         chr_label: bool = True,
         loc_label: bool = True,
         gene_labels: Optional[set] = None,
-<<<<<<< HEAD
-        genelabelsize=0,
-        genelabelrotation=25,
-        pad=0.05,
-        vpad=0.015,
-        scalebar=False,
-        shadestyle="curve",
-        glyphstyle="arrow",
-=======
         genelabelsize: int = 0,
         genelabelrotation: int = 25,
         pad: float = 0.05,
@@ -460,7 +444,6 @@
         scalebar: bool = False,
         shadestyle: str = "curve",
         glyphstyle: str = "arrow",
->>>>>>> 22159840
         glyphcolor: BasePalette = OrientationPalette(),
         seed: Optional[int] = None,
     ):
