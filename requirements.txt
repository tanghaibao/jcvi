pytest
biopython
matplotlib
networkx
numpy
<<<<<<< HEAD
PyYAML
=======
scipy
>>>>>>> 9447c714
<|MERGE_RESOLUTION|>--- conflicted
+++ resolved
@@ -3,8 +3,5 @@
 matplotlib
 networkx
 numpy
-<<<<<<< HEAD
 PyYAML
-=======
-scipy
->>>>>>> 9447c714
+scipy