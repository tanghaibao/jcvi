#!/usr/bin/env python

from setuptools import setup, find_packages, Extension
from setup_helper import SetupHelper


name = "jcvi"
classifiers = [
    'Development Status :: 4 - Beta',
    'Intended Audience :: Science/Research',
    'License :: OSI Approved :: BSD License',
    'Programming Language :: Python',
    'Programming Language :: Python :: 2',
    'Topic :: Scientific/Engineering :: Bio-Informatics',
]

# Use the helper
h = SetupHelper(initfile="__init__.py", readmefile="README.md")
h.check_version(name, majorv=2, minorv=7)
h.install_requirements(requires=["cython", "numpy"])

# Now these are available
import numpy as np
from Cython.Distutils import build_ext

# Start the show
ext_modules = [
    Extension("jcvi.assembly.chic", ["assembly/chic.pyx"],
                     include_dirs=[np.get_include()],
                     extra_compile_args=["-O3"]),
    Extension("jcvi.formats.cblast", ["formats/cblast.pyx"],
                     extra_compile_args=["-O3"])
]

setup(
      name=name,
      author=h.author,
      author_email=h.email,
      version=h.version,
      license=h.license,
      long_description=h.long_description,
      cmdclass={'build_ext': build_ext},
      package_dir={name: '.'},
      packages=[name] + ['.'.join((name, x)) for x in find_packages()],
      include_package_data=True,
      package_data={"jcvi.utils.data": ["*.*"]},
      ext_modules=ext_modules,
      classifiers=classifiers,
      zip_safe=False,
      url='http://github.com/tanghaibao/jcvi',
      description='Python utility libraries on genome assembly, '\
                  'annotation and comparative genomics',
      install_requires=['biopython', 'deap',
<<<<<<< HEAD
                        'matplotlib', 'networkx', 'numpy', 'PyYAML'],
=======
                        'matplotlib', 'networkx',
                        'numpy', 'scipy'],
>>>>>>> 9447c714
 )<|MERGE_RESOLUTION|>--- conflicted
+++ resolved
@@ -51,10 +51,6 @@
       description='Python utility libraries on genome assembly, '\
                   'annotation and comparative genomics',
       install_requires=['biopython', 'deap',
-<<<<<<< HEAD
-                        'matplotlib', 'networkx', 'numpy', 'PyYAML'],
-=======
                         'matplotlib', 'networkx',
-                        'numpy', 'scipy'],
->>>>>>> 9447c714
- )+                        'numpy', 'scipy', 'PyYAML'],
+)