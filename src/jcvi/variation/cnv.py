--- conflicted
+++ resolved
@@ -4,12 +4,7 @@
 """
 Helper functions for Copy Number Variations (CNV).
 """
-<<<<<<< HEAD
-import os.path as op
-import sys
-
-=======
->>>>>>> 24ce8931
+
 from collections import Counter, defaultdict
 from dataclasses import dataclass
 from itertools import groupby
